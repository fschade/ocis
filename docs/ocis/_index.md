---
title: "oCIS - ownCloud Infinite Scale"
date: 2020-02-27T20:35:00+01:00
weight: -10
geekdocRepo: https://github.com/owncloud/ocis
geekdocEditPath: edit/master/docs
geekdocFilePath: _index.md
---

{{< figure class="floatright" src="/media/is.png" width="70%" height="auto" >}}

## ownCloud Infinite Scale
Welcome to oCIS, the modern file-sync and share platform, which is based on our knowledge and experience with the PHP based [ownCloud server](https://owncloud.com/#server).

### The idea of federated storage
<<<<<<< HEAD
To creata a truly federated storage architecture oCIS breaks down the old ownCloud 10 user specific namespace, which is assembled on the server side, and makes the individual parts accessible to clients as storage spaces and storage space registries.
=======

To create a truly federated storage architecture oCIS breaks down the old ownCloud 10 user specific namespace, which is assembled on the server side, and makes the individual parts accessible to clients as storage spaces and storage space registries.
>>>>>>> 43a14f50

The below diagram shows the core concepts that are the foundation for the new architecture:
- End user devices can fetch the list of *storage spaces* a user has access to, by querying one or multiple *storage space registries*. The list contains a unique endpoint for every *storage space*.
- [*Storage space registries*]({{< ref "../extensions/storage/terminology#storage-space-registries" >}}) manage the list of storage spaces a user has access to. They may subscribe to *storage spaces* in order to receive notifications about changes on behalf of an end users mobile or desktop client.
<<<<<<< HEAD
- [*Storage spaces*]({{< ref "../extensions/storage/terminology#storage-spaces" >}}) represent a collection of files and folders. A users personal files are contained in a *storage space*, a group or project drive is a *storage space*, and even incoming shares are treated and implemented as *storage spaces*. Each with properties like owners, permissions, quota and type.
- [*Storage providers*]({{< ref "../extensions/storage/terminology#storage-providers" >}}) can hold multiple *storage spaces*. At an oCIS instance, there might be a dedicated *storage provider* responsible for users personal storage spaces. There might be multiple, either to shard the load, provide different levels of redundancy or support custom workflows. Or there might be just one, hosting all types of *storage spaces*.
=======
- [*Storage spaces*]({{< ref "../extensions/storage/terminology#storage-spaces" >}}) represent a collection of files and folders. A users personal files are a *storage space*, a group or project drive is a *storage space*, and even incoming shares are treated and implemented as *storage spaces*. Each with properties like owners, permissions, quota and type.
- [*Storage providers*]({{< ref "../extensions/storage/terminology#storage-providers" >}}) can hold multiple *storage spaces*. At an oCIS instance, there might be a dedicated *storage provider* responsible for users personal storage spaces. There might be multiple, sharing the load or there might be just one, hosting all types of *storage spaces*.
>>>>>>> 43a14f50

{{< svg src="ocis/static/idea.drawio.svg" >}}

As an example, Einstein might want to share something with Marie, who has an account at a different identity provider and uses a different storage space registry. The process makes use of [OpenID Connect (OIDC)](https://openid.net/specs/openid-connect-core-1_0.html) for authentication and would look something like this:

To share something with Marie, Einstein would open `https://cloud.zurich.test`. His browser loads oCIS web and presents a login form that uses the [OpenID Connect Discovery](https://openid.net/specs/openid-connect-discovery-1_0.html#EmailSyntax) to look up the OIDC issuer. For `einstein@zurich.test` he will end up at `https://idp.zurich.test`, authenticate and get redirected back to `https://cloud.zurich.test`. Now, oCIS web will use a similar discovery to look up the *storage space registry* for the account, based on the email (or username). He will discover that `https://cloud.zurich.test` is also his *storage registry* that the web UI will use to load the list of *storage spaces* that are available to him.

After locating a folder that he wants to share with Marie he enters her email `marie@paris.test` in the sharing dialog to grant her the editor role. This, in effect, creates a new *storage space* that is registered with the *storage space registry* at `https://cloud.zurich.test`.

Einstein copies the URL in the browser (or an email with the same URL is sent automatically, or the storage registries use a backchannel mechanism). It contains the most specific `storage space id` and a path relative to it: `https://cloud.zurich.test/#/spaces/716199a6-00c0-4fec-93d2-7e00150b1c84/a/rel/path`.

When Marie enters that URL she will be presented with a login form on the `https://cloud.zurich.test` instance, because the share was created on that domain. If `https://cloud.zurich.test` trusts her OpenID Connect identity provider `https://idp.paris.test` she can log in. This time, the *storage space registry* discovery will come up with `https://cloud.paris.test` though. Since that registry is different than the registry tied to `https://cloud.zurich.test` oCIS web can look up the *storage space* `716199a6-00c0-4fec-93d2-7e00150b1c84` and register the WebDAV URL `https://cloud.zurich.test/dav/spaces/716199a6-00c0-4fec-93d2-7e00150b1c84/a/rel/path` in Maries *storage space registry* at `https://cloud.paris.test`. When she accepts that share her clients will be able to sync the new *storage space* at `https://cloud.zurich.test`.

Or in other words: _total world federation!_

### oCIS microservice runtime
The oCIS runtime allows us to dynamically manage services running in a single process. We use [suture](https://github.com/thejerf/suture) to create a supervisor tree that starts each service in a dedicated goroutine. By default oCIS will start all built-in oCIS extensions in a single process. Individual services can be moved to other nodes to scale-out and meet specific performance requirements. A [go-micro](https://github.com/asim/go-micro/blob/master/registry/registry.go) based registry allows services in multiple nodes to form a distributed microservice architecture.

### oCIS extensions
Every oCIS extension uses [ocis-pkg](https://github.com/owncloud/ocis/tree/master/ocis-pkg), which implements the [go-micro](https://go-micro.dev/) interfaces for [servers](https://github.com/asim/go-micro/blob/v3.5.0/server/server.go#L17-L37) to register and [clients](https://github.com/asim/go-micro/blob/v3.5.0/client/client.go#L11-L23) to lookup nodes with a service [registry](https://github.com/asim/go-micro/blob/v3.5.0/registry/registry.go).
We are following the [12 Factor](https://12factor.net/) methodology with oCIS. The uniformity of services also allows us to use the same command, logging and configuration mechanism. Configurations are forwarded from the 
oCIS runtime to the individual extensions.


### go-micro
While the [go-micro](https://go-micro.dev/) framework provides abstractions as well as implementations for the different components in a microservice architecture, it uses a more developer focused runtime philosophy: It is used to download services from a repo, compile them on the fly and start them as individual processes. For oCIS we decided to use a more admin friendly runtime: You can download a single binary and start the contained oCIS extensions with a single `bin/ocis server`. This also makes packaging easier.

We use [ocis-pkg](https://github.com/owncloud/ocis/tree/master/ocis-pkg) to configure the default implementations for the go-micro [grpc server](https://github.com/asim/go-micro/tree/v3.5.0/plugins/server/grpc), [client](https://github.com/asim/go-micro/tree/v3.5.0/plugins/client/grpc) and [mdns registry](https://github.com/asim/go-micro/blob/v3.5.0/registry/mdns_registry.go), swapping them out as needed, eg. to use the [kubernetes registry plugin](https://github.com/asim/go-micro/tree/v3.5.0/plugins/registry/kubernetes).

### REVA
A lot of embedded services in oCIS are built upon the [REVA](https://reva.link/) runtime. We decided to bundle some of the [CS3 services](https://github.com/cs3org/cs3apis) to logically group them. A [home storage provider](https://github.com/owncloud/ocis/blob/v1.2.0/storage/pkg/command/storagehome.go#L93-L108), which is dealing with [metadata](https://cs3org.github.io/cs3apis/#cs3.storage.provider.v1beta1.ProviderAPI), and the corresponding [data provider](https://github.com/owncloud/ocis/blob/v1.2.0/storage/pkg/command/storagehome.go#L109-L123), which is dealing with [up and download](https://cs3org.github.io/cs3apis/#cs3.gateway.v1beta1.FileUploadProtocol), are one example. The [frontend](https://github.com/owncloud/ocis/blob/v1.2.0/storage/pkg/command/frontend.go) with the [oc flavoured webdav](https://github.com/owncloud/ocis/blob/v1.2.0/storage/pkg/command/frontend.go#L132-L138), [ocs handlers](https://github.com/owncloud/ocis/blob/v1.2.0/storage/pkg/command/frontend.go#L139-L148) and a [datagateway](https://github.com/owncloud/ocis/blob/v1.2.0/storage/pkg/command/frontend.go#L126-L131) are another.

### Protocol driven development
Interacting with oCIS involves a multitude af APIs. The server and all clients rely on [OpenID Connect](https://openid.net/connect/) for authentication. The [embedded LibreGraph Connect](https://github.com/owncloud/ocis/tree/master/idp) can be replaced with any other OpenID Connect Identity Provider. Clients use the [WebDAV](http://webdav.org/) based [oc sync protocol](https://github.com/cernbox/smashbox/blob/master/protocol/protocol.md) to manage files and folders, [ocs to manage shares](https://doc.owncloud.com/server/developer_manual/core/apis/ocs-share-api.html) and [TUS](https://tus.io/protocols/resumable-upload.html) to upload files in a resumable way. On the server side [REVA](https://reva.link/) is the reference implementation of the [CS3 apis](https://github.com/cs3org/cs3apis) which is defined using [protobuf](https://developers.google.com/protocol-buffers/). By embedding [glauth](https://github.com/glauth/glauth/), oCIS provides a read-only [LDAP](https://tools.ietf.org/html/rfc2849) interface to make accounts, including guests available to firewalls and other systems. In the future, we are looking into [the Microsoft Graph API](https://docs.microsoft.com/en-us/graph/api/overview?view=graph-rest-1.0), which is based on [odata](http://docs.oasis-open.org/odata/odata/v4.0/odata-v4.0-part1-protocol.html), as a well defined REST/JSON dialect for the existing endpoints.

### Acceptance test suite
We run a huge [test suite](https://github.com/owncloud/core/tree/master/tests), which originated in ownCloud 10 and continues to grow. A detailed description can be found in the developer docs for [testing]({{< ref "development/testing" >}}).

### Architecture Overview
Running `bin/ocis server` will start the below services, all of which can be scaled and deployed on a single node or in a cloud native environment, as needed.

{{< svg src="ocis/static/architecture-overview.drawio.svg" >}}<|MERGE_RESOLUTION|>--- conflicted
+++ resolved
@@ -13,23 +13,13 @@
 Welcome to oCIS, the modern file-sync and share platform, which is based on our knowledge and experience with the PHP based [ownCloud server](https://owncloud.com/#server).
 
 ### The idea of federated storage
-<<<<<<< HEAD
 To creata a truly federated storage architecture oCIS breaks down the old ownCloud 10 user specific namespace, which is assembled on the server side, and makes the individual parts accessible to clients as storage spaces and storage space registries.
-=======
 
-To create a truly federated storage architecture oCIS breaks down the old ownCloud 10 user specific namespace, which is assembled on the server side, and makes the individual parts accessible to clients as storage spaces and storage space registries.
->>>>>>> 43a14f50
-
-The below diagram shows the core concepts that are the foundation for the new architecture:
+The below diagram shows the core conceps that are the foundation for the new architecture:
 - End user devices can fetch the list of *storage spaces* a user has access to, by querying one or multiple *storage space registries*. The list contains a unique endpoint for every *storage space*.
 - [*Storage space registries*]({{< ref "../extensions/storage/terminology#storage-space-registries" >}}) manage the list of storage spaces a user has access to. They may subscribe to *storage spaces* in order to receive notifications about changes on behalf of an end users mobile or desktop client.
-<<<<<<< HEAD
 - [*Storage spaces*]({{< ref "../extensions/storage/terminology#storage-spaces" >}}) represent a collection of files and folders. A users personal files are contained in a *storage space*, a group or project drive is a *storage space*, and even incoming shares are treated and implemented as *storage spaces*. Each with properties like owners, permissions, quota and type.
 - [*Storage providers*]({{< ref "../extensions/storage/terminology#storage-providers" >}}) can hold multiple *storage spaces*. At an oCIS instance, there might be a dedicated *storage provider* responsible for users personal storage spaces. There might be multiple, either to shard the load, provide different levels of redundancy or support custom workflows. Or there might be just one, hosting all types of *storage spaces*.
-=======
-- [*Storage spaces*]({{< ref "../extensions/storage/terminology#storage-spaces" >}}) represent a collection of files and folders. A users personal files are a *storage space*, a group or project drive is a *storage space*, and even incoming shares are treated and implemented as *storage spaces*. Each with properties like owners, permissions, quota and type.
-- [*Storage providers*]({{< ref "../extensions/storage/terminology#storage-providers" >}}) can hold multiple *storage spaces*. At an oCIS instance, there might be a dedicated *storage provider* responsible for users personal storage spaces. There might be multiple, sharing the load or there might be just one, hosting all types of *storage spaces*.
->>>>>>> 43a14f50
 
 {{< svg src="ocis/static/idea.drawio.svg" >}}
 
@@ -43,18 +33,19 @@
 
 When Marie enters that URL she will be presented with a login form on the `https://cloud.zurich.test` instance, because the share was created on that domain. If `https://cloud.zurich.test` trusts her OpenID Connect identity provider `https://idp.paris.test` she can log in. This time, the *storage space registry* discovery will come up with `https://cloud.paris.test` though. Since that registry is different than the registry tied to `https://cloud.zurich.test` oCIS web can look up the *storage space* `716199a6-00c0-4fec-93d2-7e00150b1c84` and register the WebDAV URL `https://cloud.zurich.test/dav/spaces/716199a6-00c0-4fec-93d2-7e00150b1c84/a/rel/path` in Maries *storage space registry* at `https://cloud.paris.test`. When she accepts that share her clients will be able to sync the new *storage space* at `https://cloud.zurich.test`.
 
-Or in other words: _total world federation!_
+### oCIS microservice runtime
 
-### oCIS microservice runtime
 The oCIS runtime allows us to dynamically manage services running in a single process. We use [suture](https://github.com/thejerf/suture) to create a supervisor tree that starts each service in a dedicated goroutine. By default oCIS will start all built-in oCIS extensions in a single process. Individual services can be moved to other nodes to scale-out and meet specific performance requirements. A [go-micro](https://github.com/asim/go-micro/blob/master/registry/registry.go) based registry allows services in multiple nodes to form a distributed microservice architecture.
 
 ### oCIS extensions
+
 Every oCIS extension uses [ocis-pkg](https://github.com/owncloud/ocis/tree/master/ocis-pkg), which implements the [go-micro](https://go-micro.dev/) interfaces for [servers](https://github.com/asim/go-micro/blob/v3.5.0/server/server.go#L17-L37) to register and [clients](https://github.com/asim/go-micro/blob/v3.5.0/client/client.go#L11-L23) to lookup nodes with a service [registry](https://github.com/asim/go-micro/blob/v3.5.0/registry/registry.go).
-We are following the [12 Factor](https://12factor.net/) methodology with oCIS. The uniformity of services also allows us to use the same command, logging and configuration mechanism. Configurations are forwarded from the 
+We are following the [12 Factor](https://12factor.net/) methodology with oCIS. The uniformity of services also allows us to use the same command, logging and configuration mechanism. Configurations are forwarded from the
 oCIS runtime to the individual extensions.
 
 
 ### go-micro
+
 While the [go-micro](https://go-micro.dev/) framework provides abstractions as well as implementations for the different components in a microservice architecture, it uses a more developer focused runtime philosophy: It is used to download services from a repo, compile them on the fly and start them as individual processes. For oCIS we decided to use a more admin friendly runtime: You can download a single binary and start the contained oCIS extensions with a single `bin/ocis server`. This also makes packaging easier.
 
 We use [ocis-pkg](https://github.com/owncloud/ocis/tree/master/ocis-pkg) to configure the default implementations for the go-micro [grpc server](https://github.com/asim/go-micro/tree/v3.5.0/plugins/server/grpc), [client](https://github.com/asim/go-micro/tree/v3.5.0/plugins/client/grpc) and [mdns registry](https://github.com/asim/go-micro/blob/v3.5.0/registry/mdns_registry.go), swapping them out as needed, eg. to use the [kubernetes registry plugin](https://github.com/asim/go-micro/tree/v3.5.0/plugins/registry/kubernetes).
@@ -69,6 +60,7 @@
 We run a huge [test suite](https://github.com/owncloud/core/tree/master/tests), which originated in ownCloud 10 and continues to grow. A detailed description can be found in the developer docs for [testing]({{< ref "development/testing" >}}).
 
 ### Architecture Overview
+
 Running `bin/ocis server` will start the below services, all of which can be scaled and deployed on a single node or in a cloud native environment, as needed.
 
 {{< svg src="ocis/static/architecture-overview.drawio.svg" >}}