syntax = "proto3";

option go_package = "pkg/proto/v0;proto";

package settings;

import "google/api/field_behavior.proto";

service AccountsService {
    rpc Set(Record) returns (Record);
    rpc Get(GetRequest) returns (Record);
    rpc Search(Query) returns (Records);
}

message Record {
    string key = 1;
    Payload payload = 2;
}

message Payload {
    Account account = 1;
}

message Account {
    string uuid = 1;
    StandardClaims standard_claims = 2;
    repeated IdHistory identities = 3; // keep track of every identity of a given user
}

// OIDC standard claims https://openid.net/specs/openid-connect-core-1_0.html#StandardClaims
message StandardClaims {
    string sub = 1;
    string name = 2;
    string given_name = 3;
    string family_name = 4;
    string middle_name = 5;
    string nickname = 6;
    string preferred_username = 7;
    string profile = 8;
    string picture = 9;
    string website = 10;
    string email = 11;
    bool email_verified = 12;
    string gender = 13;
    string birthdate = 14;
    string zoneinfo = 15;
    string locale = 16;
    string phone_number = 17;
    bool phone_number_verified = 18;
    int32 updated_at = 19;
    Address address = 20;
}

message Address {
    string formatted = 1;
    string street_address = 2;
    string locality = 3;
    string region = 4;
    string postal_code = 5;
    string country = 6;
}

message IdHistory {
    string sub = 1;
    string iss = 2;
}

<<<<<<< HEAD
=======
message Phoenix {
    string theme = 1;
}

// Used to fetch exactly one user. The conditions are optional. If set, all have to be true.
message GetRequest {
    // Used to look up user by the oidc sub and iss
    IdHistory identity = 1;

    // Used to look up the user by our internal uuid
    string uuid = 2;

    // Used to authenticate users using basic auth
    string username = 3;
    string password = 4;

    // Used as a fallback mechanism in case sub or iss changed for an existing user
    string email = 5;
}

>>>>>>> 899d2e02
message Query {
    // Optional. The maximum number of accounts to return in the response.
    int32 page_size = 1 [(google.api.field_behavior) = OPTIONAL];

    // Optional. A pagination token returned from a previous call to `Get`
    // that indicates from where search should continue.
    string page_token = 2 [(google.api.field_behavior) = OPTIONAL];

    // Search criteria used to select the Accounts to return.
    // If no search criteria is specified then all accounts will be
    // returned.
    //
    // Query expressions can be used to restrict results based upon the standard claims,
    // iss, and uuid where the operators `=`, `NOT`, `AND` and `OR`
    // can be used along with the suffix wildcard symbol `*`.
    //
    // The *_name claims in a query expression should use escaped quotes
    // for values that include whitespace to prevent unexpected behavior.
    //
    // Some example queries are:
    //
    // * Query `name=Th*` returns accounts whose name claim
    // starts with "Th".
    // * Query `email=foo@example.com` returns accounts with
    // `email` set to `foo@example.com`.
    // * Query `address/country=de` returns accounts that have
    // an address in Germany
    // * Query `name=\\"Test String\\"` returns accounts with
    // display names that include both "Test" and "String".
    string query = 3;
}

message Records {
    // A possibly paginated accounts search result for
    // the specified query.
    repeated Record records = 1;

    // A pagination token returned from a previous call to `Search`
    // that indicates from where searching should continue.
    string next_page_token = 2;
}<|MERGE_RESOLUTION|>--- conflicted
+++ resolved
@@ -65,8 +65,6 @@
     string iss = 2;
 }
 
-<<<<<<< HEAD
-=======
 message Phoenix {
     string theme = 1;
 }
@@ -87,7 +85,6 @@
     string email = 5;
 }
 
->>>>>>> 899d2e02
 message Query {
     // Optional. The maximum number of accounts to return in the response.
     int32 page_size = 1 [(google.api.field_behavior) = OPTIONAL];
