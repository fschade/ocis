--- conflicted
+++ resolved
@@ -73,26 +73,6 @@
 	TokenManager TokenManager `yaml:"token_manager"`
 	Runtime      Runtime      `yaml:"runtime"`
 
-<<<<<<< HEAD
-	Audit         *audit.Config         `yaml:"audit"`
-	Accounts      *accounts.Config      `yaml:"accounts"`
-	GLAuth        *glauth.Config        `yaml:"glauth"`
-	Graph         *graph.Config         `yaml:"graph"`
-	GraphExplorer *graphExplorer.Config `yaml:"graph_explorer"`
-	IDP           *idp.Config           `yaml:"idp"`
-	IDM           *idm.Config           `yaml:"idm"`
-	Nats          *nats.Config          `yaml:"nats"`
-	Notifications *notifications.Config `yaml:"notifications"`
-	OCS           *ocs.Config           `yaml:"ocs"`
-	Web           *web.Config           `yaml:"web"`
-	Proxy         *proxy.Config         `yaml:"proxy"`
-	Search        *search.Config        `yaml:"search"`
-	Settings      *settings.Config      `yaml:"settings"`
-	Storage       *storage.Config       `yaml:"storage"`
-	Store         *store.Config         `yaml:"store"`
-	Thumbnails    *thumbnails.Config    `yaml:"thumbnails"`
-	WebDAV        *webdav.Config        `yaml:"webdav"`
-=======
 	Audit             *audit.Config           `yaml:"audit"`
 	Accounts          *accounts.Config        `yaml:"accounts"`
 	GLAuth            *glauth.Config          `yaml:"glauth"`
@@ -123,5 +103,5 @@
 	Store             *store.Config           `yaml:"store"`
 	Thumbnails        *thumbnails.Config      `yaml:"thumbnails"`
 	WebDAV            *webdav.Config          `yaml:"webdav"`
->>>>>>> 5597f5f5
+	Search            *search.Config          `yaml:"search"`
 }