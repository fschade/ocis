package version

import (
	"time"

	"github.com/Masterminds/semver"
)

var (
	// String gets defined by the build system
	String string

	// Tag gets defined by the build system
	Tag string

	// LatestTag is the latest released version plus the dev meta version.
	// Will be overwritten by the release pipeline
	// Needs a manual change for every tagged release
<<<<<<< HEAD
	LatestTag = "5.0.0-rc.1+dev"
=======
	LatestTag = "5.1.0-prealpha+dev"
>>>>>>> 22530966

	// Date indicates the build date.
	// This has been removed, it looks like you can only replace static strings with recent go versions
	//Date = time.Now().Format("20060102")
	Date = "dev"

	// Legacy defines the old long 4 number ownCloud version needed for some clients
	Legacy = "10.11.0.0"

	// LegacyString defines the old ownCloud version needed for some clients
	LegacyString = "10.11.0"
)

// Compiled returns the compile time of this service.
func Compiled() time.Time {
	if Date == "dev" {
		return time.Now()
	}
	t, _ := time.Parse("20060102", Date)
	return t
}

// GetString returns a version string with pre-releases and metadata
func GetString() string {
	return Parsed().String()
}

// Parsed returns a semver Version
func Parsed() (version *semver.Version) {
	versionToParse := LatestTag
	if Tag != "" {
		versionToParse = Tag
	}
	version, err := semver.NewVersion(versionToParse)
	// We have no semver version but a commitid
	if err != nil {
		// this should never happen
		if err != nil {
			return &semver.Version{}
		}
	}
	if String != "" {
		nVersion, err := version.SetMetadata(String)
		if err != nil {
			return &semver.Version{}
		}
		version = &nVersion
	}
	return version
}

// ParsedLegacy returns the legacy version
func ParsedLegacy() *semver.Version {
	parsedVersion, err := semver.NewVersion(LegacyString)
	if err != nil {
		return &semver.Version{}
	}
	return parsedVersion
}<|MERGE_RESOLUTION|>--- conflicted
+++ resolved
@@ -16,11 +16,7 @@
 	// LatestTag is the latest released version plus the dev meta version.
 	// Will be overwritten by the release pipeline
 	// Needs a manual change for every tagged release
-<<<<<<< HEAD
-	LatestTag = "5.0.0-rc.1+dev"
-=======
 	LatestTag = "5.1.0-prealpha+dev"
->>>>>>> 22530966
 
 	// Date indicates the build date.
 	// This has been removed, it looks like you can only replace static strings with recent go versions
