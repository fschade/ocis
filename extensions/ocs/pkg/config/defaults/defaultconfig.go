--- conflicted
+++ resolved
@@ -38,17 +38,8 @@
 		Service: config.Service{
 			Name: "ocs",
 		},
-
-<<<<<<< HEAD
-		AccountBackend: "accounts",
+		AccountBackend: "cs3",
 		Reva: &config.Reva{
-=======
-		TokenManager: config.TokenManager{
-			JWTSecret: "Pive-Fumkiu4",
-		},
-		AccountBackend: "cs3",
-		Reva: config.Reva{
->>>>>>> e5b98095
 			Address: "127.0.0.1:9142",
 		},
 		StorageUsersDriver: "ocis",
