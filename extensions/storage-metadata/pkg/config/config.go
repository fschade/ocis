--- conflicted
+++ resolved
@@ -17,21 +17,11 @@
 	GRPC GRPCConfig `yaml:"grpc"`
 	HTTP HTTPConfig `yaml:"http"`
 
-<<<<<<< HEAD
-	Context               context.Context
-	JWTSecret             string
-	SkipUserGroupsInToken bool
-	Driver                string  `yaml:"driver" env:"STORAGE_METADATA_DRIVER" desc:"The driver which should be used by the service"`
-	Drivers               Drivers `yaml:"drivers"`
-	DataServerURL         string
-	TempFolder            string
-	DataProviderInsecure  bool   `env:"OCIS_INSECURE;STORAGE_METADATA_DATAPROVIDER_INSECURE"`
-	MachineAuthAPIKey     string `yaml:"machine_auth_api_key" env:"OCIS_MACHINE_AUTH_API_KEY;STORAGE_METADATA_MACHINE_AUTH_API_KEY"`
-=======
 	Context context.Context `yaml:"context"`
 
-	TokenManager *TokenManager `yaml:"token_manager"`
-	Reva         *Reva         `yaml:"reva"`
+	TokenManager      *TokenManager `yaml:"token_manager"`
+	Reva              *Reva         `yaml:"reva"`
+	MachineAuthAPIKey string        `yaml:"machine_auth_api_key" env:"OCIS_MACHINE_AUTH_API_KEY;STORAGE_METADATA_MACHINE_AUTH_API_KEY"`
 
 	SkipUserGroupsInToken bool    `yaml:"skip_user_groups_in_token"`
 	Driver                string  `yaml:"driver" env:"STORAGE_METADATA_DRIVER" desc:"The driver which should be used by the service"`
@@ -39,7 +29,6 @@
 	DataServerURL         string  `yaml:"data_server_url"`
 	TempFolder            string  `yaml:"temp_folder"`
 	DataProviderInsecure  bool    `yaml:"data_provider_insecure" env:"OCIS_INSECURE;STORAGE_METADATA_DATAPROVIDER_INSECURE"`
->>>>>>> c878adbd
 }
 type Tracing struct {
 	Enabled   bool   `yaml:"enabled" env:"OCIS_TRACING_ENABLED;STORAGE_METADATA_TRACING_ENABLED" desc:"Activates tracing."`
