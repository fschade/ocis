<?php declare(strict_types=1);
/**
 * ownCloud
 *
 * @author Kiran Parajuli <kiran@jankaritech.com>
 * @copyright Copyright (c) 2022 Kiran Parajuli kiran@jankaritech.com
 */

namespace TestHelpers;

use TestHelpers\HttpRequestHelper;
use GuzzleHttp\Exception\GuzzleException;
use Psr\Http\Message\RequestInterface;
use Psr\Http\Message\ResponseInterface;

/**
 * A helper class for managing Graph API requests
 */
class GraphHelper {
	/**
	 * @return string[]
	 */
	private static function getRequestHeaders(): array {
		return [
			'Content-Type' => 'application/json',
		];
	}

	/**
	 * @param string $baseUrl
	 * @param string $path
	 *
	 * @return string
	 */
	private static function getFullUrl(string $baseUrl, string $path): string {
		$fullUrl = $baseUrl;
		if (\substr($fullUrl, -1) !== '/') {
			$fullUrl .= '/';
		}
		$fullUrl .= 'graph/v1.0/' . $path;
		return $fullUrl;
	}

	/**
	 * @param string $baseUrl
	 * @param string $xRequestId
	 * @param string $method
	 * @param string $path
	 * @param string|null $body
	 * @param array|null $headers
	 *
	 * @return RequestInterface
	 * @throws GuzzleException
	 */
	public static function createRequest(
		string $baseUrl,
		string $xRequestId,
		string $method,
		string $path,
		?string $body = null,
		?array $headers = []
	): RequestInterface {
		$fullUrl = self::getFullUrl($baseUrl, $path);
		return HttpRequestHelper::createRequest(
			$fullUrl,
			$xRequestId,
			$method,
			$headers,
			$body
		);
	}

	/**
	 * @param string $baseUrl
	 * @param string $xRequestId
	 * @param string $adminUser
	 * @param string $adminPassword
	 * @param string $userName
	 * @param string $password
	 * @param string|null $email
	 * @param string|null $displayName
	 *
	 * @return ResponseInterface
	 * @throws GuzzleException
	 */
	public static function createUser(
		string $baseUrl,
		string $xRequestId,
		string $adminUser,
		string $adminPassword,
		string $userName,
		string $password,
		?string $email = null,
		?string $displayName = null
	): ResponseInterface {
		$payload = self::prepareCreateUserPayload(
			$userName,
			$password,
			$email,
			$displayName
		);

		$url = self::getFullUrl($baseUrl, 'users');
		return HttpRequestHelper::post(
			$url,
			$xRequestId,
			$adminUser,
			$adminPassword,
			self::getRequestHeaders(),
			$payload
		);
	}

	/**
	 * @param string $baseUrl
	 * @param string $xRequestId
	 * @param string $adminUser
	 * @param string $adminPassword
	 * @param string $userId
	 * @param string|null $userName
	 * @param string|null $password
	 * @param string|null $email
	 * @param string|null $displayName
	 *
	 * @return ResponseInterface
	 * @throws GuzzleException
	 */
	public static function editUser(
		string $baseUrl,
		string $xRequestId,
		string $adminUser,
		string $adminPassword,
		string $userId,
		?string $userName = null,
		?string $password = null,
		?string $email = null,
		?string $displayName = null
	): ResponseInterface {
		$payload = self::preparePatchUserPayload(
			$userName,
			$password,
			$email,
			$displayName
		);
		$url = self::getFullUrl($baseUrl, 'users/' . $userId);
		return HttpRequestHelper::sendRequest(
			$url,
			$xRequestId,
			"PATCH",
			$adminUser,
			$adminPassword,
			self::getRequestHeaders(),
			$payload
		);
	}

	/**
	 * @param string $baseUrl
	 * @param string $xRequestId
	 * @param string $adminUser
	 * @param string $adminPassword
	 * @param string $userName
	 *
	 * @return ResponseInterface
	 * @throws GuzzleException
	 */
	public static function getUser(
		string $baseUrl,
		string $xRequestId,
		string $adminUser,
		string $adminPassword,
		string $userName
	): ResponseInterface {
		$url = self::getFullUrl($baseUrl, 'users/' . $userName);
		return HttpRequestHelper::get(
			$url,
			$xRequestId,
			$adminUser,
			$adminPassword,
			self::getRequestHeaders()
		);
	}

	/**
	 * @param string $baseUrl
	 * @param string $xRequestId
	 * @param string $adminUser
	 * @param string $adminPassword
	 * @param string $userName
	 *
	 * @return ResponseInterface
	 * @throws GuzzleException
	 */
	public static function deleteUser(
		string $baseUrl,
		string $xRequestId,
		string $adminUser,
		string $adminPassword,
		string $userName
	): ResponseInterface {
		$url = self::getFullUrl($baseUrl, 'users/' . $userName);
		return HttpRequestHelper::delete(
			$url,
			$xRequestId,
			$adminUser,
			$adminPassword,
		);
	}

	/**
	 * @param string $baseUrl
	 * @param string $xRequestId
	 * @param string $adminUser
	 * @param string $adminPassword
	 * @param string $groupName
	 *
	 * @return ResponseInterface
	 * @throws GuzzleException
	 */
	public static function createGroup(
		string $baseUrl,
		string $xRequestId,
		string $adminUser,
		string $adminPassword,
		string $groupName
	): ResponseInterface {
		$url = self::getFullUrl($baseUrl, 'groups');
		$payload['displayName'] = $groupName;
		return HttpRequestHelper::sendRequest(
			$url,
			$xRequestId,
			"POST",
			$adminUser,
			$adminPassword,
			self::getRequestHeaders(),
			\json_encode($payload)
		);
	}

	/**
	 * @param string $baseUrl
	 * @param string $xRequestId
	 * @param string $adminUser
	 * @param string $adminPassword
	 * @param string $groupId
	 * @param string $displayName
	 *
	 * @return ResponseInterface
	 * @throws GuzzleException
	 */
	public static function updateGroup(
		string $baseUrl,
		string $xRequestId,
		string $adminUser,
		string $adminPassword,
		string $groupId,
		string $displayName
	): ResponseInterface {
		$url = self::getFullUrl($baseUrl, 'groups/' . $groupId);
		$payload['displayName'] = $displayName;
		return HttpRequestHelper::sendRequest(
			$url,
			$xRequestId,
			"PATCH",
			$adminUser,
			$adminPassword,
			self::getRequestHeaders(),
			\json_encode($payload)
		);
	}

	/**
	 * @param string $baseUrl
	 * @param string $xRequestId
	 * @param string $adminUser
	 * @param string $adminPassword
	 *
	 * @return ResponseInterface
	 * @throws GuzzleException
	 */
	public static function getUsers(
		string $baseUrl,
		string $xRequestId,
		string $adminUser,
		string $adminPassword
	): ResponseInterface {
		$url = self::getFullUrl($baseUrl, 'users');
		return HttpRequestHelper::get(
			$url,
			$xRequestId,
			$adminUser,
			$adminPassword,
			self::getRequestHeaders(),
		);
	}

	/**
	 * @param string $baseUrl
	 * @param string $xRequestId
	 * @param string $adminUser
	 * @param string $adminPassword
	 *
	 * @return ResponseInterface
	 * @throws GuzzleException
	 */
	public static function getGroups(
		string $baseUrl,
		string $xRequestId,
		string $adminUser,
		string $adminPassword
	): ResponseInterface {
		$url = self::getFullUrl($baseUrl, 'groups');
		return HttpRequestHelper::get(
			$url,
			$xRequestId,
			$adminUser,
			$adminPassword,
			self::getRequestHeaders(),
		);
	}

	/**
	 * @param string $baseUrl
	 * @param string $xRequestId
	 * @param string $adminUser
	 * @param string $adminPassword
	 * @param string $groupId
	 *
	 * @return ResponseInterface
	 * @throws GuzzleException
	 */
	public static function deleteGroup(
		string $baseUrl,
		string $xRequestId,
		string $adminUser,
		string $adminPassword,
		string $groupId
	): ResponseInterface {
		$url = self::getFullUrl($baseUrl, 'groups/' . $groupId);
		return HttpRequestHelper::delete(
			$url,
			$xRequestId,
			$adminUser,
			$adminPassword,
		);
	}

	/**
	 * @param string $baseUrl
	 * @param string $xRequestId
	 * @param string $adminUser
	 * @param string $adminPassword
	 * @param string $groupId
	 * @param array $users expects users array with user ids
	 *                     [ [ 'id' => 'some_id' ], ]
	 *
	 * @return ResponseInterface
	 * @throws GuzzleException
	 */
	public static function addUsersToGroup(
		string $baseUrl,
		string $xRequestId,
		string $adminUser,
		string $adminPassword,
		string $groupId,
		array $users
	): ResponseInterface {
		$url = self::getFullUrl($baseUrl, 'groups/' . $groupId . '/users');
		$payload = [
			"members@odata.bind" => []
		];
		foreach ($users as $user) {
			$payload[0][] = self::getFullUrl($baseUrl, 'users/' . $user["id"]);
		}
		return HttpRequestHelper::post(
			$url,
			$xRequestId,
			$adminUser,
			$adminPassword,
			self::getRequestHeaders(),
			\json_encode($payload)
		);
	}

	/**
	 * @param string $baseUrl
	 * @param string $xRequestId
	 * @param string $adminUser
	 * @param string $adminPassword
	 * @param string $userId
	 * @param string $groupId
	 *
	 * @return ResponseInterface
	 * @throws GuzzleException
	 */
	public static function addUserToGroup(
		string $baseUrl,
		string $xRequestId,
		string $adminUser,
		string $adminPassword,
		string $userId,
		string $groupId
	): ResponseInterface {
		$url = self::getFullUrl($baseUrl, 'groups/' . $groupId . '/members/$ref');
		$body = [
			"@odata.id" => self::getFullUrl($baseUrl, 'users/' . $userId)
		];
		return HttpRequestHelper::post(
			$url,
			$xRequestId,
			$adminUser,
			$adminPassword,
			self::getRequestHeaders(),
			\json_encode($body)
		);
	}

	/**
	 * @param string $baseUrl
	 * @param string $xRequestId
	 * @param string $adminUser
	 * @param string $adminPassword
	 * @param string $userId
	 * @param string $groupId
	 *
	 * @return ResponseInterface
	 * @throws GuzzleException
	 */
	public static function removeUserFromGroup(
		string $baseUrl,
		string $xRequestId,
		string $adminUser,
		string $adminPassword,
		string $userId,
		string $groupId
	): ResponseInterface {
		$url = self::getFullUrl($baseUrl, 'groups/' . $groupId . '/members/' . $userId . '/$ref');
		return HttpRequestHelper::delete(
			$url,
			$xRequestId,
			$adminUser,
			$adminPassword,
		);
	}

	/**
	 * @param string $baseUrl
	 * @param string $xRequestId
	 * @param string $adminUser
	 * @param string $adminPassword
	 * @param string $groupId
	 *
	 * @return ResponseInterface
	 * @throws GuzzleException
	 */
	public static function getMembersList(
		string $baseUrl,
		string $xRequestId,
		string $adminUser,
		string $adminPassword,
		string $groupId
	): ResponseInterface {
		$url = self::getFullUrl($baseUrl, 'groups/' . $groupId . '/members');
		return HttpRequestHelper::get(
			$url,
			$xRequestId,
			$adminUser,
			$adminPassword
		);
	}

	/**
	 * returns json encoded payload for user creating request
	 *
	 * @param string|null $userName
	 * @param string|null $password
	 * @param string|null $email
	 * @param string|null $displayName
	 *
	 * @return string
	 */
	public static function prepareCreateUserPayload(
		string $userName,
		string $password,
		?string $email,
		?string $displayName
	): string {
		$payload['onPremisesSamAccountName'] = $userName;
		$payload['passwordProfile'] = ['password' => $password];
		$payload['displayName'] = $displayName ?? $userName;
		$payload['mail'] = $email ?? $userName . '@example.com';
		return \json_encode($payload);
	}

	/**
	 * returns encoded json payload for user patching requests
	 *
	 * @param string|null $userName
	 * @param string|null $password
	 * @param string|null $email
	 * @param string|null $displayName
	 *
	 * @return string
	 */
	public static function preparePatchUserPayload(
		?string $userName,
		?string $password,
		?string $email,
		?string $displayName
	): string {
		$payload = [];
		if ($userName) {
			$payload['onPremisesSamAccountName'] = $userName;
		}
		if ($password) {
			$payload['passwordProfile'] = ['password' => $password];
		}
		if ($displayName) {
			$payload['displayName'] = $displayName;
		}
		if ($email) {
			$payload['mail'] = $email;
		}
		return \json_encode($payload);
	}
	
	/**
<<<<<<< HEAD
	 * Send Graph Create Space Request
	 *
	 * @param string $baseUrl
	 * @param  string $user
	 * @param  string $password
	 * @param  string $body
	 * @param  string $xRequestId
	 * @param  array  $headers
	 *
	 * @return ResponseInterface
	 * @throws GuzzleException
	 */
	public static function createSpace(
		string $baseUrl,
		string $user,
		string $password,
		string $body,
		string $xRequestId = '',
		array $headers = []
	): ResponseInterface {
		$url = self::getFullUrl($baseUrl, 'drives');

		return HttpRequestHelper::post($url, $xRequestId, $user, $password, $headers, $body);
	}

	/**
	 * Send Graph Update Space Request
	 *
	 * @param  string $baseUrl
	 * @param  string $user
	 * @param  string $password
	 * @param  mixed $body
	 * @param  string $spaceId
	 * @param  string $xRequestId
	 * @param  array  $headers
	 *
	 * @return ResponseInterface
	 * @throws GuzzleException
	 */
	public static function updateSpace(
		string $baseUrl,
		string $user,
		string $password,
		$body,
		string $spaceId,
		string $xRequestId = '',
		array $headers = []
	): ResponseInterface {
		$url = self::getFullUrl($baseUrl, 'drives/' . $spaceId);

		return HttpRequestHelper::sendRequest($url, $xRequestId, 'PATCH', $user, $password, $headers, $body);
	}

	/**
	 * Send Graph List My Spaces Request
	 *
	 * @param  string $baseUrl
	 * @param  string $user
	 * @param  string $password
	 * @param  string $urlArguments
	 * @param  string $xRequestId
	 * @param  array  $body
	 * @param  array  $headers
	 *
	 * @return ResponseInterface
	 *
	 * @throws GuzzleException
	 */
	public static function getMySpaces(
		string $baseUrl,
		string $user,
		string $password,
		string $urlArguments = '',
		string $xRequestId = '',
		array  $body = [],
		array  $headers = []
	): ResponseInterface {
		$url = self::getFullUrl($baseUrl, 'me/drives/' . $urlArguments);

		return HttpRequestHelper::get($url, $xRequestId, $user, $password, $headers, $body);
	}

	/**
	 * Send Graph List All Spaces Request
	 *
	 * @param  string $baseUrl
	 * @param  string $user
	 * @param  string $password
	 * @param  string $urlArguments
	 * @param  string $xRequestId
	 * @param  array  $body
	 * @param  array  $headers
	 *
	 * @return ResponseInterface
	 *
	 * @throws GuzzleException
	 */
	public static function getAllSpaces(
		string $baseUrl,
		string $user,
		string $password,
		string $urlArguments = '',
		string $xRequestId = '',
		array  $body = [],
		array  $headers = []
	): ResponseInterface {
		$url = self::getFullUrl($baseUrl, 'drives/' . $urlArguments);

		return HttpRequestHelper::get($url, $xRequestId, $user, $password, $headers, $body);
	}

	/**
	 * Send Graph List Single Space Request
	 *
	 * @param string $baseUrl
	 * @param string $user
	 * @param string $password
	 * @param string $spaceId
	 * @param string $urlArguments
	 * @param string $xRequestId
	 * @param array $body
	 * @param array $headers
	 *
	 * @return ResponseInterface
	 *
	 */
	public static function getSingleSpace(
		string $baseUrl,
		string $user,
		string $password,
		string $spaceId,
		string $urlArguments = '',
		string $xRequestId = '',
		array  $body = [],
		array  $headers = []
	): ResponseInterface {
		$url = self::getFullUrl($baseUrl, 'drives/' . $spaceId . "/" . $urlArguments);

		return HttpRequestHelper::get($url, $xRequestId, $user, $password, $headers, $body);
	}

	/**
	 * send disable space request
	 * 
	 * @param string $baseUrl
	 * @param string $user
	 * @param string $password
	 * @param string $spaceId
	 * @param string $xRequestId
	 * 
	 * @return ResponseInterface
	 * @throws GuzzleException
	 */
	public static function disableSpace(
		string $baseUrl,
		string $user,
		string $password,
		string $spaceId,
		string $xRequestId = ''
	): ResponseInterface {
		$url = self::getFullUrl($baseUrl, 'drives/' . $spaceId);
		
		return HttpRequestHelper::delete(
			$url,
			$xRequestId,
			$user,
			$password
		);
	}

	/**
	 * send delete space request
	 * 
	 * @param string $baseUrl
	 * @param string $user
	 * @param string $password
	 * @param string $spaceId
	 * @param array  $header
	 * @param string $xRequestId
	 * 
	 * @return ResponseInterface
	 * @throws GuzzleException
	 */
	public static function deleteSpace(
		string $baseUrl,
		string $user,
		string $password,
		string $spaceId,
		array $header,
		string $xRequestId = ''
	): ResponseInterface {
		$url = self::getFullUrl($baseUrl, 'drives/' . $spaceId);
		
		return HttpRequestHelper::delete(
			$url,
			$xRequestId,
			$user,
			$password,
			$header
		);
	}

	/**
	 * Send restore Space Request
	 *
	 * @param  string $baseUrl
	 * @param  string $user
	 * @param  string $password
	 * @param  string $spaceId
	 *
	 * @return ResponseInterface
	 * @throws GuzzleException
	 */
	public static function restoreSpace(
		string $baseUrl,
		string $user,
		string $password,
		string $spaceId
	): ResponseInterface {
		$url = self::getFullUrl($baseUrl, 'drives/' . $spaceId);
		$header = ["restore" => true];
		$body = '{}';

		return HttpRequestHelper::sendRequest($url, '', 'PATCH', $user, $password, $header, $body);
	}
=======
	 * @param string $baseUrl
	 * @param string $xRequestId
	 * @param string $user
	 * @param string $password
	 * @param string $currentPassword
	 * @param string $newPassword
	 *
	 * @return ResponseInterface
	 * @throws GuzzleException
	 */
	public static function changeOwnPassword(
		string $baseUrl,
		string $xRequestId,
		string $user,
		string $password,
		string $currentPassword,
		string $newPassword
	): ResponseInterface {
		$url = self::getFullUrl($baseUrl, 'me/changePassword');
		$payload['currentPassword'] = $currentPassword;
		$payload['newPassword'] = $newPassword;
		
		return HttpRequestHelper::sendRequest(
			$url,
			$xRequestId,
			"POST",
			$user,
			$password,
			self::getRequestHeaders(),
			\json_encode($payload)
		);
	}
>>>>>>> e495fad0
}<|MERGE_RESOLUTION|>--- conflicted
+++ resolved
@@ -525,7 +525,6 @@
 	}
 	
 	/**
-<<<<<<< HEAD
 	 * Send Graph Create Space Request
 	 *
 	 * @param string $baseUrl
@@ -751,7 +750,7 @@
 
 		return HttpRequestHelper::sendRequest($url, '', 'PATCH', $user, $password, $header, $body);
 	}
-=======
+  
 	 * @param string $baseUrl
 	 * @param string $xRequestId
 	 * @param string $user
@@ -784,5 +783,4 @@
 			\json_encode($payload)
 		);
 	}
->>>>>>> e495fad0
 }